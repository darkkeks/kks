<<<<<<< HEAD
__version__ = '1.14.7-judge'
=======
__version__ = '1.14.8'
>>>>>>> 32ae2fe7
<|MERGE_RESOLUTION|>--- conflicted
+++ resolved
@@ -1,5 +1 @@
-<<<<<<< HEAD
-__version__ = '1.14.7-judge'
-=======
-__version__ = '1.14.8'
->>>>>>> 32ae2fe7
+__version__ = '1.14.8-judge'