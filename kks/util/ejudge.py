import json
from base64 import b64decode
<<<<<<< HEAD
from dataclasses import asdict
=======
from dataclasses import asdict, dataclass
>>>>>>> b51d685c
from enum import Enum
from os import environ
from typing import Optional
from urllib.parse import parse_qs, urlencode, urlsplit

import click

from kks import __version__
<<<<<<< HEAD
from kks.ejudge import AuthData, Links, Page, get_contest_url, contest_root_url
from kks.errors import EjudgeError, EjudgeUnavailableError, AuthError, APIError
=======
from kks.errors import EjudgeError, EjudgeUnavailableError, AuthError, APIError
from kks.util.common import deprecated
>>>>>>> b51d685c
from kks.util.storage import Config, PickleStorage


"""
This module contains:
- Core ejudge datatypes and enums (AuthData, Links, Lang, Page, RunStatus, ...)
- Request wrappers (API, EjudgeSession)
"""


@deprecated(replacement='AuthData.load_from_config')
def load_auth_data():
<<<<<<< HEAD
    auth = Config().auth
    if auth.login:
        data = auth.asdict()
        data['contest_id'] = data.pop('contest')  # for compatibility with master
        return AuthData(**data)
    return None
=======
    return AuthData.load_from_config()
>>>>>>> b51d685c


@deprecated(replacement='AuthData.save_to_config')
def save_auth_data(auth_data, store_password=True):
<<<<<<< HEAD
    config = Config()
    data = asdict(auth_data)
    data['contest'] = data.pop('contest_id')
    config.auth.update(data)
    if not store_password or auth_data.password is None:
        del config.auth.password
    config.save()
=======
    return auth_data.save_to_config(store_password=store_password)
>>>>>>> b51d685c


def _check_response(resp):
    # will not raise on auth errors (ejudge does not change the status code)
    # TODO handle 414 (Request-URI Too Long) separately
    if not resp.ok:
        raise EjudgeUnavailableError


@dataclass
class AuthData:
    login: str
    password: Optional[str]
    contest_id: int

    @classmethod
    def load_from_config(cls) -> Optional['AuthData']:
        auth = Config().auth
        if auth.login:
            data = auth.asdict()
            data['contest_id'] = data.pop('contest')  # for compatibility with master
            return cls(**data)
        return None

    def save_to_config(self, store_password=True):
        config = Config()
        data = asdict(self)
        data['contest'] = data.pop('contest_id')
        config.auth.update(data)
        if not store_password or self.password is None:
            del config.auth.password
        config.save()


class Lang(Enum):
    def __new__(cls, value, suf):
        obj = object.__new__(cls)
        obj._value_ = value
        obj.suf = suf
        obj._realname = None
        return obj

    @property
    def name(self):
        if self._realname is None:
            self._realname = self._name_.replace('xx', '++').replace('_', '-')
        return self._realname

    # NOTE compiler ids may change
    gcc = 2, '.c'
    gxx = 3, '.cpp'
    python = 13, '.py'
    perl = 14, '.pl'
    ruby = 21, '.rb'
    python3 = 23, '.py'
    make = 25, '.tar'
    gcc_vg = 28, '.c'
    gxx_vg = 29, '.cpp'
    clang = 51, '.c'
    clangxx = 52, '.cpp'
    make_vg = 54, '.tar'
    gcc_32 = 57, '.c'
    clang_32 = 61, '.c'
    clangxx_32 = 62, '.cpp'
    gas_32 = 66, '.S'
    gas = 67, '.S'
    rust = 70, '.rs'
    gas_aarch64 = 101, '.S'
    gas_armv7l = 102, '.S'


class Links:
    """
    Ejudge links.

    All methods accept base_url in "scheme://host[:port]" format.
    Constants are formed using `KKS_CUSTOM_URL` envvar or the default base URL.
    """

    BASE_URL: str
    HOST: str
    CGI_BIN: str
    WEB_CLIENT_ROOT: str

    @classmethod
    def host(cls, base_url):
        return urlsplit(base_url).netloc

    @classmethod
    def cgi_bin(cls, base_url):
        return f'{base_url}/cgi-bin'

    @classmethod
    def web_client_root(cls, base_url):
        return f'{cls.cgi_bin(base_url)}/new-client'

    @classmethod
    def contest_root(cls, base_url=None):
        # Used in kks-judge
        if base_url is None:
            base_url = cls.BASE_URL
        return cls.web_client_root(base_url)

    @classmethod
    def contest_login(cls, auth_data, base_url=None, *, include_creds=False):
        root = cls.contest_root(base_url)
        params = cls._login_params(auth_data)
        if include_creds and auth_data.login is not None and auth_data.password is not None:
            params.update({'login': auth_data.login, 'password': auth_data.password})
        return f'{root}?{urlencode(params)}'

    @classmethod
    def _get_base_url(cls):
        url = environ.get('KKS_CUSTOM_URL')
        if url is None:
            return 'https://caos.myltsev.ru'
        # Remove path and/or trailing slash(es) from envvar
        return urlsplit(url)._replace(path='', query='', fragment='').geturl()

    @classmethod
    def _init_constants(cls):
        cls.BASE_URL = cls._get_base_url()
        for name in cls.__annotations__.keys():
            if name != 'BASE_URL':
                link_generator = getattr(cls, name.lower())
                setattr(cls, name, link_generator(cls.BASE_URL))

    @classmethod
    def _login_params(cls, auth_data):
        return {'contest_id': auth_data.contest_id}


Links._init_constants()


class Page(Enum):
    # Values of NEW_SRV_ACTION_* in include/ejudge/new_server_proto.h
    MAIN_PAGE = 2
    VIEW_SOURCE = 36
    DOWNLOAD_SOURCE = 91
    USER_STANDINGS = 94
    SUMMARY = 137
    SUBMISSIONS = 140
    SUBMIT_CLAR = 141
    CLARS = 142
    SETTINGS = 143


class RunStatus(Enum):
    """Numerical run status. Returned by "run-status-json" API method and used by privileged methods."""

    def __new__(cls, value, description=None):
        obj = object.__new__(cls)
        obj._value_ = value
        obj._description = description
        return obj

    @property
    def description(self):
        if self._description is not None:
            return self._description
        return self._name_.replace('_', ' ').capitalize()

    # from github.com/blackav/ejudge-fuse and ejudge source
    COMPILING = 98
    COMPILED = 97
    RUNNING = 96

    # this group is also used in test results
    OK = 0, 'OK'
    CE = 1, 'Compilation error'
    RE = 2, 'Runtime error'
    TL = 3, 'Time limit exceeded'
    PE = 4, 'Presentation error'
    WA = 5, 'Wrong answer'
    ML = 12, 'Memory limit exceeded'
    WT = 15, 'Wall time-limit exceeded'

    CHECK_FAILED = 6
    PARTIAL = 7, 'Partial solution'
    ACCEPTED = 8, 'Accepted for testing'
    IGNORED = 9
    DISQUALIFIED = 10
    PENDING = 11, 'Pending check'
    SEC_ERR = 13, 'Security violation'
    STYLE_ERR = 14, 'Coding style violation'
    PENDING_REVIEW = 16
    REJECTED = 17
    SKIPPED = 18  # also used for tests
    SYNC_ERR = 19, 'Synchronization error'
    SUMMONED = 23, 'Summoned for defence'

    FULL_REJUDGE = 95  # ?
    REJUDGE = 99
    NO_CHANGE = 100  # NOP? Seen only in status-edit window in judge interface

    # There are more, but only these were seen on caos server


class ExtendedRunStatus:
    """Wrapper class for responses from "run-status-json" method"""

    def __init__(self, run_status: dict):
        self.status = RunStatus(run_status['run']['status'])

        self.tests = run_status.get('testing_report', {}).get('tests', [])

        self.compiler_output = 'Compiler output is not available'
        if 'compiler_output' in run_status and 'content' in run_status['compiler_output']:
            data = run_status['compiler_output']['content'].get('data', '')
            try:
                self.compiler_output = b64decode(data).decode()
            except Exception:
                self.compiler_output = 'Cannot decode compiler output: {data}'

    def is_testing(self):
        return self.status in [
            RunStatus.REJUDGE,
            RunStatus.FULL_REJUDGE,
            RunStatus.COMPILING,
            RunStatus.COMPILED,
            RunStatus.RUNNING,
        ]

    def __str__(self):
        return self.status.description

    def with_tests(self, failed_only=False):
        if not self.tests:
            return str(self)

        def test_descr(test):
            return f"{test['num']} - {RunStatus(test['status']).description}"

        if failed_only:
            test_results = '\n'.join(
                test_descr(test)
                for test in self.tests if RunStatus(test['status']) not in [RunStatus.OK, RunStatus.SKIPPED]
            )
        else:
            test_results = '\n'.join(map(test_descr, self.tests))
        return f'{self}\n{test_results}'

    def with_compiler_output(self):
        return f'{self}\n\nCompiler output:\n{self.compiler_output}'


class Sids:
    def __init__(self, sid, ejsid):
        self.sid = sid
        self.ejsid = ejsid

    @classmethod
    def from_dict(cls, data):
        return cls(data['SID'], data['EJSID'])

    def as_dict(self):
        return {'SID': self.sid, 'EJSID': self.ejsid}


class API:
    class MethodGroup:
        CLIENT = 'new-client'
        REGISTER = 'register'

    def __init__(self, sids=None, base_url=Links.BASE_URL):
        import requests

        self._prefix = Links.cgi_bin(base_url) + '/'
        self._http = requests.Session()
        self._http.headers = {'User-Agent': f'kokos/{__version__}'}

        self._sids = sids

    def _request(self, url, need_json, **kwargs):
        resp = self._http.post(url, **kwargs)  # all methods accept POST requests
        resp.encoding = 'utf-8'  # ejudge doesn't set encoding header
        _check_response(resp)
        try:
            # all methods return errors in json
            data = json.loads(resp.content)
        except ValueError as e:
            if not need_json:
                return resp.content
            raise APIError(
                f'Invalid response. resp={resp.content}, err={e}', APIError.INVALID_RESPONSE
            )

        # if a submission is a valid JSON file, then api.download_run will fail
        if not need_json or not data['ok']:
            err = data.get('error', {})
            raise APIError(err.get('message', 'Unknown error'), err.get('num', APIError.UNKNOWN))
        return data['result']

    def _api_method(self, path, action, sids=None, need_json=True, use_sids=True, **kwargs):
        """
        if sids is None and use_sids is True, will use self._sids
        """

        url = self._prefix + path

        data = kwargs.setdefault('data', {})
        data.update({'action': action, 'json': 1})
        if use_sids:
            if sids is None:
                sids = self._sids
            data.update(sids.as_dict())

        return self._request(url, need_json, **kwargs)

    def auth(self, creds: AuthData):
        """get new sids"""
        # NOTE is 1step auth possible?

        top_level_sids = Sids.from_dict(self.login(creds.login, creds.password))
        self._sids = Sids.from_dict(self.enter_contest(top_level_sids, creds.contest_id))

    def login(self, login, password):
        """get sids for enter_contest method"""
        data = {
            'login': login,
            'password': password,
        }
        return self._api_method(self.MethodGroup.REGISTER, 'login-json', data=data, use_sids=False)

    def enter_contest(self, sids, contest_id):
        data = {
            'contest_id': contest_id
        }
        return self._api_method(self.MethodGroup.REGISTER, 'enter-contest-json', sids, data=data)

    def contest_status(self):
        return self._api_method(self.MethodGroup.CLIENT, 'contest-status-json')

    def problem_status(self, prob_id):
        data = {
            'problem': int(prob_id)
        }
        return self._api_method(self.MethodGroup.CLIENT, 'problem-status-json', data=data)

    def problem_statement(self, prob_id):
        data = {
            'problem': int(prob_id)
        }
        return self._api_method(self.MethodGroup.CLIENT, 'problem-statement-json', data=data, need_json=False)

    def list_runs(self, prob_id=None):
        # newest runs go first
        # if no prob_id is passed then all runs are returned (useful for sync?)
        if prob_id is None:
            return self._api_method(self.MethodGroup.CLIENT, 'list-runs-json')['runs']
        data = {
            'prob_id': int(prob_id)
        }
        return self._api_method(self.MethodGroup.CLIENT, 'list-runs-json', data=data)['runs']

    def run_status(self, run_id):
        data = {
            'run_id': int(run_id)
        }
        return self._api_method(self.MethodGroup.CLIENT, 'run-status-json', data=data)

    def download_run(self, run_id):
        data = {
            'run_id': int(run_id)
        }
        return self._api_method(self.MethodGroup.CLIENT, 'download-run', data=data, need_json=False)

    def run_messages(self, run_id):
        data = {
            'run_id': int(run_id)
        }
        return self._api_method(self.MethodGroup.CLIENT, 'run-messages-json', data=data)

    # run-test-json - test results? unknown params

    def submit(self, prob_id, file, lang):
        data = {
            'prob_id': int(prob_id),
        }
        if lang is not None:  # NOTE may possibly break on problems without lang (see sm01-3)
            data['lang_id'] = int(lang)

        files = {
            'file': (file.name, open(file, 'rb'))
        }
        return self._api_method(self.MethodGroup.CLIENT, 'submit-run', data=data, files=files)


# TODO add params to Page members? PAGE_NAME = (page_id, avail_for_regular_users, avail_for_judges)
_judge_pages = [
    Page.MAIN_PAGE,
    # Page.USER_STANDINGS,  # standings format for judges is different
    Page.VIEW_SOURCE,
    Page.DOWNLOAD_SOURCE,
    Page.SET_RUN_STATUS,
    Page.USERS_AJAX,
    Page.SEND_COMMENT,
    Page.IGNORE_WITH_COMMENT,
    Page.OK_WITH_COMMENT,
    Page.REJECT_WITH_COMMENT,
    Page.SUMMON_WITH_COMMENT,
    Page.CHANGE_RUN_PROB_ID,
    Page.CHANGE_RUN_LANGUAGE,
    Page.CHANGE_RUN_SCORE,
    Page.CHANGE_RUN_SCORE_ADJ,
    Page.EDIT_RUN,
    Page.EDIT_RUN_FORM,
    Page.REJUDGE_DISPLAYED_CONFIRM,
    Page.REJUDGE_PROBLEM_CONFIRM,
    Page.REJUDGE_DISPLAYED,
    Page.REJUDGE_PROBLEM,
    Page.DOWNLOAD_ARCHIVE,
    Page.DOWNLOAD_ARCHIVE_FORM,
]


class EjudgeSession:
    def __init__(
            self, *,
            auth: bool = True,
            auth_data: Optional[AuthData] = None,
            base_url: str = Links.BASE_URL,
            storage_path: str = 'storage',
    ):
        """
        Args:
            auth: if True and stored auth state is not found, call auth() after initialization.
            auth_data: Optional auth data. If not provided, auth data will be loaded from config.
            base_url: Ejudge URL in "scheme://host[:port]" format.
            storage_path: path to storage file for auth state.
                Path should be relative to kks config dir or absolute.
        """
        import requests
        self.http = requests.Session()

<<<<<<< HEAD
        self._storage = PickleStorage('storage')
        self._load_auth_data()
=======
        self._auth_data = auth_data
        self._base_url = base_url
        self._storage = PickleStorage(storage_path)
        self._load_auth_state()
>>>>>>> b51d685c

        if self.sids.sid and self.sids.ejsid:
            self.http.cookies.set('EJSID', self.sids.ejsid, domain=urlsplit(self._base_url).netloc)
        elif auth:
            self.auth()

    def auth(self, auth_data: Optional[AuthData] = None):
        """
        Args:
            auth_data: Optional auth data. If present, must have password.
                If None, the session will use auth_data from its constructor or from kks config.
        """
        if auth_data is None:  # auto-auth (on first init or when cookies expire)
            auth_data = self._get_auth_data()

        import requests

        self.http.cookies.clear()
        url = Links.contest_login(auth_data, self._base_url)
        page = self.http.post(url, data={
            'login': auth_data.login,
            'password': auth_data.password
        })

        if page.status_code != requests.codes.ok:
            raise AuthError(f'Failed to authenticate (status code {page.status_code})')

        if 'Invalid contest' in page.text or 'invalid contest_id' in page.text:
            raise AuthError(f'Invalid contest (contest id {auth_data.contest_id})')

        if 'Permission denied' in page.text:
            raise AuthError('Permission denied (invalid username, password or contest id)')

        self._update_sids(page.url)
<<<<<<< HEAD
        self.judge = auth_data.judge
        self._store_auth_data()
=======
        self._update_contest_root()
        self._store_auth_state()
>>>>>>> b51d685c

    def api(self):
        """
        Create an API wrapper with (EJ)SID from this session
        If cookies are outdated, api requests will raise an APIError
        If api is used before any session requests are performed,
        use EjudgeSession.with_auth for the first request/
        Example:
        >>> api = session.api()
        >>> problem = session.with_auth(api.problem_status, 123)
        >>> ...
        >>> info = api.contest_status()  # cookies are up to date
        """
        return API(self.sids)

    def with_auth(self, api_method, *args, **kwargs):
        """Calls the API method, updates auth data if needed.

        Args:
            api_method: A method of an API object
                that was returned from `self.api()`.
                If any other API object is used, results are undefined.
        """
        try:
            return api_method(*args, **kwargs)
        except APIError as e:
            if e.code == APIError.INVALID_SESSION:
                self.auth()
                return api_method(*args, **kwargs)
            raise e

    @staticmethod
    def needs_auth(url):
        return 'SID' in parse_qs(urlsplit(url).query)

    def _get_auth_data(self):
        if self._auth_data is not None:
            auth_data = self._auth_data
        else:
            auth_data = AuthData.load_from_config()
            if auth_data is None:
                raise AuthError(
                    'Auth data is not found, please use "kks auth" to log in', fg='yellow'
                )

        click.secho(
            'Ejudge session is missing or invalid, trying to auth with saved data',
            fg='yellow', err=True
        )
        if auth_data.password is None:
            auth_data.password = click.prompt('Password', hide_input=True)
        return auth_data

    def _update_sids(self, url):
        self.sids.sid = parse_qs(urlsplit(url).query)['SID'][0]
        self.sids.ejsid = self.http.cookies['EJSID']

<<<<<<< HEAD
    def _store_auth_data(self):
=======
    def _store_auth_state(self):
>>>>>>> b51d685c
        with self._storage.load() as storage:
            storage.set('sids', self.sids)
            storage.set('judge', self.judge)

<<<<<<< HEAD
    def _load_auth_data(self):
        with self._storage.load() as storage:
            self.sids = storage.get('sids') or Sids(None, None)
            self.judge = storage.get('judge', False)

    def _check_page_access(self, page_id: Page):
        if self.judge:
            if page_id not in _judge_pages:
                raise EjudgeError('Page is not available for judges')
        else:
            pass
=======
    def _load_auth_state(self):
        with self._storage.load() as storage:
            self.sids = storage.get('sids') or Sids(None, None)
        self._update_contest_root()

    def _update_contest_root(self):
        # Cache the url to avoid rebuilding it for each request
        # Root url may depend on auth state (kks-judge)
        self._contest_root = Links.contest_root(self._base_url)
>>>>>>> b51d685c

    def _request(self, method, url, *args, **kwargs):
        # NOTE params should only be passed as a keyword argument
        params = kwargs.get('params', {}).copy()
        # If SID is included in the url, remove it to avoid conflict with session's SID in params
        parts = urlsplit(url)
        query = parse_qs(parts.query)
        if 'SID' in query:
            query.pop('SID')
            url = parts._replace(query=urlencode(query, doseq=True)).geturl()
        params['SID'] = self.sids.sid
        page_id: Optional[Page] = kwargs.pop('page_id', None)
        if page_id is not None:
            params['action'] = page_id.value
        kwargs['params'] = params

        response = method(url, *args, **kwargs)
        _check_response(response)
        # the requested page may contain binary data (e.g. problem attachments)
        if b'Invalid session' in response.content:
            self.auth()
            params['SID'] = self.sids.sid
            response = method(url, *args, **kwargs)
        return response

    def get(self, url, *args, **kwargs):
        if args:
            kwargs['params'] = args[0]
            args = args[1:]
        return self._request(self.http.get, url, *args, **kwargs)

    def post(self, url, *args, **kwargs):
        return self._request(self.http.post, url, *args, **kwargs)

    def get_page(self, page_id: Page, *args, **kwargs):
<<<<<<< HEAD
        self._check_page_access(page_id)
        return self.get(contest_root_url(self.judge), *args, page_id=page_id, **kwargs)

    def post_page(self, page_id: Page, *args, **kwargs):
        self._check_page_access(page_id)
        return self.post(contest_root_url(self.judge), *args, page_id=page_id, **kwargs)
=======
        return self.get(self._contest_root, *args, page_id=page_id, **kwargs)

    def post_page(self, page_id: Page, *args, **kwargs):
        return self.post(self._contest_root, *args, page_id=page_id, **kwargs)
>>>>>>> b51d685c
<|MERGE_RESOLUTION|>--- conflicted
+++ resolved
@@ -1,10 +1,6 @@
 import json
 from base64 import b64decode
-<<<<<<< HEAD
-from dataclasses import asdict
-=======
 from dataclasses import asdict, dataclass
->>>>>>> b51d685c
 from enum import Enum
 from os import environ
 from typing import Optional
@@ -13,13 +9,8 @@
 import click
 
 from kks import __version__
-<<<<<<< HEAD
-from kks.ejudge import AuthData, Links, Page, get_contest_url, contest_root_url
-from kks.errors import EjudgeError, EjudgeUnavailableError, AuthError, APIError
-=======
 from kks.errors import EjudgeError, EjudgeUnavailableError, AuthError, APIError
 from kks.util.common import deprecated
->>>>>>> b51d685c
 from kks.util.storage import Config, PickleStorage
 
 
@@ -32,31 +23,12 @@
 
 @deprecated(replacement='AuthData.load_from_config')
 def load_auth_data():
-<<<<<<< HEAD
-    auth = Config().auth
-    if auth.login:
-        data = auth.asdict()
-        data['contest_id'] = data.pop('contest')  # for compatibility with master
-        return AuthData(**data)
-    return None
-=======
     return AuthData.load_from_config()
->>>>>>> b51d685c
 
 
 @deprecated(replacement='AuthData.save_to_config')
 def save_auth_data(auth_data, store_password=True):
-<<<<<<< HEAD
-    config = Config()
-    data = asdict(auth_data)
-    data['contest'] = data.pop('contest_id')
-    config.auth.update(data)
-    if not store_password or auth_data.password is None:
-        del config.auth.password
-    config.save()
-=======
     return auth_data.save_to_config(store_password=store_password)
->>>>>>> b51d685c
 
 
 def _check_response(resp):
@@ -71,6 +43,7 @@
     login: str
     password: Optional[str]
     contest_id: int
+    judge: bool = False
 
     @classmethod
     def load_from_config(cls) -> Optional['AuthData']:
@@ -140,6 +113,7 @@
     HOST: str
     CGI_BIN: str
     WEB_CLIENT_ROOT: str
+    JUDGE_ROOT: str
 
     @classmethod
     def host(cls, base_url):
@@ -154,15 +128,20 @@
         return f'{cls.cgi_bin(base_url)}/new-client'
 
     @classmethod
-    def contest_root(cls, base_url=None):
-        # Used in kks-judge
+    def judge_root(cls, base_url):
+        return f'{cls.cgi_bin(base_url)}/new-judge'
+
+    @classmethod
+    def contest_root(cls, base_url=None, *, judge=False):
         if base_url is None:
             base_url = cls.BASE_URL
+        if judge:
+            return cls.judge_root(base_url)
         return cls.web_client_root(base_url)
 
     @classmethod
     def contest_login(cls, auth_data, base_url=None, *, include_creds=False):
-        root = cls.contest_root(base_url)
+        root = cls.contest_root(base_url, judge=auth_data.judge)
         params = cls._login_params(auth_data)
         if include_creds and auth_data.login is not None and auth_data.password is not None:
             params.update({'login': auth_data.login, 'password': auth_data.password})
@@ -186,7 +165,10 @@
 
     @classmethod
     def _login_params(cls, auth_data):
-        return {'contest_id': auth_data.contest_id}
+        params = {'contest_id': auth_data.contest_id}
+        if auth_data.judge:
+            params.update({'role': 5})
+        return params
 
 
 Links._init_constants()
@@ -196,13 +178,37 @@
     # Values of NEW_SRV_ACTION_* in include/ejudge/new_server_proto.h
     MAIN_PAGE = 2
     VIEW_SOURCE = 36
+    SEND_COMMENT = 64
+    SET_RUN_STATUS = 67
+
+    REJUDGE_DISPLAYED_CONFIRM = 70
+    # No links from other pages. Legacy endpoints, replaced by EDIT_RUN?
+    # there are more CHANGE_* actions (user/problem/flags...)
+    CHANGE_RUN_PROB_ID = 77
+    CHANGE_RUN_LANGUAGE = 79
+    CHANGE_RUN_SCORE = 88  # Changes score in VIEW_SOURCE, but not in standings or main page
+    CHANGE_RUN_SCORE_ADJ = 89
+    REJUDGE_PROBLEM_CONFIRM = 95
+
     DOWNLOAD_SOURCE = 91
     USER_STANDINGS = 94
+    # Bulk rejudge requires some capability from MASTER_SET (REJUDGE_RUN?). TODO check
+    REJUDGE_DISPLAYED = 102
+    REJUDGE_PROBLEM = 104  # Not implemented (yet?)
     SUMMARY = 137
     SUBMISSIONS = 140
     SUBMIT_CLAR = 141
     CLARS = 142
     SETTINGS = 143
+    DOWNLOAD_ARCHIVE_FORM = 148
+    DOWNLOAD_ARCHIVE = 149
+    IGNORE_WITH_COMMENT = 233
+    OK_WITH_COMMENT = 237
+    REJECT_WITH_COMMENT = 238
+    SUMMON_WITH_COMMENT = 239
+    EDIT_RUN_FORM = 267  # Shows the form with run details. Requires EDIT_RUN capability.
+    EDIT_RUN = 268  # Actual "edit" action.
+    USERS_AJAX = 278
 
 
 class RunStatus(Enum):
@@ -493,15 +499,10 @@
         import requests
         self.http = requests.Session()
 
-<<<<<<< HEAD
-        self._storage = PickleStorage('storage')
-        self._load_auth_data()
-=======
         self._auth_data = auth_data
         self._base_url = base_url
         self._storage = PickleStorage(storage_path)
         self._load_auth_state()
->>>>>>> b51d685c
 
         if self.sids.sid and self.sids.ejsid:
             self.http.cookies.set('EJSID', self.sids.ejsid, domain=urlsplit(self._base_url).netloc)
@@ -536,13 +537,9 @@
             raise AuthError('Permission denied (invalid username, password or contest id)')
 
         self._update_sids(page.url)
-<<<<<<< HEAD
         self.judge = auth_data.judge
-        self._store_auth_data()
-=======
         self._update_contest_root()
         self._store_auth_state()
->>>>>>> b51d685c
 
     def api(self):
         """
@@ -600,20 +597,20 @@
         self.sids.sid = parse_qs(urlsplit(url).query)['SID'][0]
         self.sids.ejsid = self.http.cookies['EJSID']
 
-<<<<<<< HEAD
-    def _store_auth_data(self):
-=======
     def _store_auth_state(self):
->>>>>>> b51d685c
         with self._storage.load() as storage:
             storage.set('sids', self.sids)
             storage.set('judge', self.judge)
 
-<<<<<<< HEAD
-    def _load_auth_data(self):
+    def _load_auth_state(self):
         with self._storage.load() as storage:
             self.sids = storage.get('sids') or Sids(None, None)
             self.judge = storage.get('judge', False)
+        self._update_contest_root()
+
+    def _update_contest_root(self):
+        # Cache the url to avoid rebuilding it for each request
+        self._contest_root = Links.contest_root(self._base_url, judge=self.judge)
 
     def _check_page_access(self, page_id: Page):
         if self.judge:
@@ -621,17 +618,6 @@
                 raise EjudgeError('Page is not available for judges')
         else:
             pass
-=======
-    def _load_auth_state(self):
-        with self._storage.load() as storage:
-            self.sids = storage.get('sids') or Sids(None, None)
-        self._update_contest_root()
-
-    def _update_contest_root(self):
-        # Cache the url to avoid rebuilding it for each request
-        # Root url may depend on auth state (kks-judge)
-        self._contest_root = Links.contest_root(self._base_url)
->>>>>>> b51d685c
 
     def _request(self, method, url, *args, **kwargs):
         # NOTE params should only be passed as a keyword argument
@@ -667,16 +653,9 @@
         return self._request(self.http.post, url, *args, **kwargs)
 
     def get_page(self, page_id: Page, *args, **kwargs):
-<<<<<<< HEAD
         self._check_page_access(page_id)
-        return self.get(contest_root_url(self.judge), *args, page_id=page_id, **kwargs)
+        return self.get(self._contest_root, *args, page_id=page_id, **kwargs)
 
     def post_page(self, page_id: Page, *args, **kwargs):
         self._check_page_access(page_id)
-        return self.post(contest_root_url(self.judge), *args, page_id=page_id, **kwargs)
-=======
-        return self.get(self._contest_root, *args, page_id=page_id, **kwargs)
-
-    def post_page(self, page_id: Page, *args, **kwargs):
-        return self.post(self._contest_root, *args, page_id=page_id, **kwargs)
->>>>>>> b51d685c
+        return self.post(self._contest_root, *args, page_id=page_id, **kwargs)