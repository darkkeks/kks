import click


class Choice2(click.Choice):
    """ for nice help message """
    def get_metavar(self, param):
        if len(self.choices) == 1:
            return self.choices[0]
        return "[{}]".format("|".join(self.choices))


# classes to create a flag with optional value, see https://stackoverflow.com/a/44144098
# TODO Replace with click 8.0 options? Example:
# @click.option(
#     '--code', is_flag=False, flag_value='_default_',
#     type=click.Choice(['_default_', 'all', 'rejects'])
# )
# Issues:
# 1. _default_ is shown in help text (can be fixed by using a custom Choice class)
# 2. Shared help text for option with and without value.
#    Looks less intuitive than in current implementation. Fix by using custom Command class?

class FlagOption(click.Option):
    """ Mark this option as getting a _opt option """
    is_optflag = True


class OptFlagOption(click.Option):
    """ Fix the help for the _opt suffix """
    def get_help_record(self, ctx):
        help = super().get_help_record(ctx)
        return (help[0].replace('_opt ', '='),) + help[1:]

    def get_error_hint(self, ctx):
        hint = super().get_error_hint(ctx)
        return hint.replace('_opt', '')


class OptFlagCommand(click.Command):
    """ Command with support for flags with values """
    def parse_args(self, ctx, args):
        """ Translate any flag= to flag_opt= as needed """
        options = [o for o in ctx.command.params
                   if getattr(o, 'is_optflag', None)]
        prefixes = {p for p in sum([o.opts for o in options], [])
                    if p.startswith('--')}
        for i, a in enumerate(args):
            a = a.split('=')
            if a[0] in prefixes and len(a) > 1:
                a[0] += '_opt'
                args[i] = '='.join(a)

        return super().parse_args(ctx, args)


class GroupedGroup(click.Group):
    def add_command(self, command, *args, **kwargs):
        help_group = kwargs.pop('group', None)
        command.help_group = help_group
        return super().add_command(command, *args, **kwargs)

    def format_commands(self, ctx, formatter):
        """see https://stackoverflow.com/a/58770064"""
        commands = []
        for subcommand in self.list_commands(ctx):
            cmd = self.get_command(ctx, subcommand)
            if not (cmd is None or cmd.hidden):
                commands.append((subcommand, cmd))

        if commands:
            longest = max(len(cmd[0]) for cmd in commands)
            limit = formatter.width - 6 - longest

            groups = {}
            for subcommand, cmd in commands:
                help_str = cmd.get_short_help_str(limit)
                subcommand += ' ' * (longest - len(subcommand))
                groups.setdefault(cmd.help_group, []).append((subcommand, help_str))

            with formatter.section('Commands'):
                for (group_name, _), rows in sorted(groups.items(), key=lambda x: x[0][1]):
                    formatter.write_heading(group_name)
                    with formatter.indentation():
                        formatter.write_dl(rows)
                        formatter.write_paragraph()


class ArgNotRequiredIf(click.Argument):
    # Based on https://stackoverflow.com/a/44349292
<<<<<<< HEAD
    def __init__(self, *args, **kwargs):
        self.not_required_if = kwargs.pop('not_required_if')
        assert self.not_required_if, "'not_required_if' parameter required"
        super().__init__(*args, **kwargs)
=======
    def __init__(self, *args, not_required_if, **kwargs):
        super().__init__(*args, **kwargs)
        self.not_required_if = not_required_if
        assert self.not_required_if, "'not_required_if' parameter required"
>>>>>>> d319b2c2

    def handle_parse_result(self, ctx, opts, args):
        self_present = opts.get(self.name) is not None
        other_present = opts.get(self.not_required_if) is not None

        if other_present:
            if self_present:
                raise click.UsageError(
                    f"Illegal usage: {self.make_metavar()} is mutually exclusive with {self._get_other_opts(ctx)}"
                )
            else:
                self.required = False

        return super().handle_parse_result(ctx, opts, args)

    def _get_other_opts(self, ctx):
        for param in ctx.command.params:
            if param.name == self.not_required_if:
                return ' / '.join([f"'{opt}'" for opt in param.opts])


class RequiredIf(click.Option):
<<<<<<< HEAD
    def __init__(self, *args, **kwargs):
        self.required_if = kwargs.pop('required_if')
        assert self.required_if, "'required_if' parameter required"
        super().__init__(*args, **kwargs)

    def handle_parse_result(self, ctx, opts, args):
        self_present = opts.get(self.name) is not None
=======
    def __init__(self, *args, required_if, **kwargs):
        super().__init__(*args, **kwargs)
        self.required_if = required_if
        assert self.required_if, "'required_if' parameter required"

    def handle_parse_result(self, ctx, opts, args):
>>>>>>> d319b2c2
        other_present = opts.get(self.required_if) is not None

        if other_present:
            self.required = True

        return super().handle_parse_result(ctx, opts, args)<|MERGE_RESOLUTION|>--- conflicted
+++ resolved
@@ -87,17 +87,10 @@
 
 class ArgNotRequiredIf(click.Argument):
     # Based on https://stackoverflow.com/a/44349292
-<<<<<<< HEAD
-    def __init__(self, *args, **kwargs):
-        self.not_required_if = kwargs.pop('not_required_if')
-        assert self.not_required_if, "'not_required_if' parameter required"
-        super().__init__(*args, **kwargs)
-=======
     def __init__(self, *args, not_required_if, **kwargs):
         super().__init__(*args, **kwargs)
         self.not_required_if = not_required_if
         assert self.not_required_if, "'not_required_if' parameter required"
->>>>>>> d319b2c2
 
     def handle_parse_result(self, ctx, opts, args):
         self_present = opts.get(self.name) is not None
@@ -120,22 +113,12 @@
 
 
 class RequiredIf(click.Option):
-<<<<<<< HEAD
-    def __init__(self, *args, **kwargs):
-        self.required_if = kwargs.pop('required_if')
-        assert self.required_if, "'required_if' parameter required"
-        super().__init__(*args, **kwargs)
-
-    def handle_parse_result(self, ctx, opts, args):
-        self_present = opts.get(self.name) is not None
-=======
     def __init__(self, *args, required_if, **kwargs):
         super().__init__(*args, **kwargs)
         self.required_if = required_if
         assert self.required_if, "'required_if' parameter required"
 
     def handle_parse_result(self, ctx, opts, args):
->>>>>>> d319b2c2
         other_present = opts.get(self.required_if) is not None
 
         if other_present:
