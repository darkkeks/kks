import difflib
import pickle
import warnings
from functools import wraps
from pathlib import Path
from time import time, sleep
<<<<<<< HEAD
from os import environ
=======
from typing import Callable, Optional, Union
>>>>>>> b51d685c

import click


class Singleton(type):
    _instances = {}

    def __call__(cls, *args, **kwargs):
        if cls not in cls._instances:
            cls._instances[cls] = super(Singleton, cls).__call__(*args, **kwargs)
        return cls._instances[cls]


def config_directory():
    directory = Path(
        environ.get('KKS_CUSTOM_DIR') or
        click.get_app_dir('kks', force_posix=True)
    )
    directory.mkdir(exist_ok=True)
    return directory


def get_clang_style_string():
    cfg = config_directory() / '.clang-format'
    if cfg.exists():
        with cfg.open('r') as f:
            return f.read()

    return r"""{
        Language: Cpp,
        BasedOnStyle: Google,
        IndentWidth: 4,
        UseTab: Never,
        NamespaceIndentation: All,
        ColumnLimit: 80,
        AccessModifierOffset: -4,
        AlignAfterOpenBracket: AlwaysBreak,
        AlignOperands: false,
        AlwaysBreakTemplateDeclarations: Yes,
        BinPackArguments: false,
        BinPackParameters: false,
        AllowShortFunctionsOnASingleLine: Empty,
        BreakBeforeBraces: Custom,
        BraceWrapping: { AfterEnum: true, AfterStruct: true }
    }"""


def find_workspace(path=None):
    if path is None:
        path = Path()

    path = path.resolve()

    while path.is_dir():
        file = path / '.kks-workspace'
        if file.exists():
            return path
        if path == path.parent:
            return None
        path = path.parent


def get_solution_directory() -> Path:
    return Path()


def print_diff(before_output, after_output, before_name, after_name):
    expected_lines = before_output.splitlines(keepends=True)
    actual_lines = after_output.splitlines(keepends=True)
    diff = difflib.unified_diff(expected_lines, actual_lines, before_name, after_name)
    for line in diff:
        add = line.startswith('+')
        remove = line.startswith('-')
        color = 'red' if remove else 'green' if add else None
        click.secho(line, nl=False, fg=color)
        if not line.endswith('\n'):
            click.secho('\n\\ No newline at end of file')


def format_file(file):
    if isinstance(file, Path):
        file = file.as_posix()
    return click.style(file, fg='blue', bold=True)


def test_number_to_name(number):
    return str(number).rjust(3, '0')


IN_EXT = ['.in', '', '.dat']
OUT_EXT = ['.out', '.a', '.ans']


def get_matching_suffix(in_ext):
    pos = IN_EXT.index(in_ext)
    return OUT_EXT[pos]


def find_test_pairs(directory, names=None):
    """
    Находит пары тестов (input, output) такие, что у них совпадают названия
    Выходной файл может быть None, если нашли только входной
    :param directory: Папка, в которой ищем тесты
    :param names: Если не None, то тесты фильтруются по имени
    """
    in_files = []
    out_files_by_stem = {}

    if names is None:
        files = directory.glob('*')
    else:
        files = [
            (directory / name).with_suffix(ext)
            for name in names
            for ext in IN_EXT + OUT_EXT
        ]

    for file in files:
        if file.is_file():
            suffix = file.suffix
            if suffix in IN_EXT:
                in_files.append(file)
            if suffix in OUT_EXT:
                out_files_by_stem[file.stem] = file

    for file in in_files:
        matching = file.with_suffix(get_matching_suffix(file.suffix))
        if matching.is_file():
            yield file, matching
        elif file.stem in out_files_by_stem:
            yield file, out_files_by_stem[file.stem]
        else:
            yield file, None


def find_test_output(input_file):
    matching = input_file.with_suffix(get_matching_suffix(input_file.suffix))
    if matching.is_file():
        return matching
    for ext in OUT_EXT:
        output_file = input_file.with_suffix(ext)
        if output_file.is_file():
            return output_file
    return None


def prompt_choice(text, options):
    """Return the index of user's choice (0 ... len(options) - 1)"""
    click.secho(f'{text}:')
    for index, option in enumerate(options, start=1):
        click.secho(f'{index:>4}) {option}')
    return click.prompt('', prompt_suffix='> ', type=click.IntRange(min=1, max=len(options))) - 1


def write_contests(workspace, contests):
    hidden = get_hidden_dir(workspace)
    if not hidden.exists():
        hidden.mkdir()
    index_file = hidden / '.index'
    with open(index_file, 'wb') as f:
        pickle.dump(contests, f)


def read_contests(workspace):
    index_file = get_hidden_dir(workspace) / '.index'
    if not index_file.exists():
        return set()
    with open(index_file, 'rb') as f:
        return pickle.load(f)


def get_hidden_dir(workspace):
    return workspace / '.kks-contests'


def get_contest_dir(workspace, contest):
    c_dir = get_hidden_dir(workspace) / contest
    if c_dir.exists():
        return c_dir
    return workspace / contest  # may not exist!


def get_task_dir(workspace, contest, number):
    return get_contest_dir(workspace, contest) / number


def find_problem_rootdir():
    cwd = Path.cwd().resolve()
    rootdir = find_workspace(cwd)
    if rootdir is None:
        return None
    hidden = get_hidden_dir(rootdir)
    try:
        _ = cwd.relative_to(hidden)
        rootdir = hidden
    except ValueError:
        pass
    parts = cwd.relative_to(rootdir).parts
    if len(parts) < 2:
        return None
    return rootdir / parts[0] / parts[1]


def parse_content_type(content_type):
    from email.message import EmailMessage
    msg = EmailMessage()
    msg['content-type'] = content_type
    return msg.get_content_type(), msg['content-type'].params


def with_retries(func=None, *, delay=0.5, multiplier=1.5, step=1, timeout=10):

    def decorator(func):

        @wraps(func)
        def wrapper(*args, **kwargs):
            current_delay = delay
            overall_start = time()
            iteration = 1
            while True:
                start = time()
                result = func(*args, **kwargs)
                if result is not None:
                    return result
                elapsed = time() - start

                if time() - overall_start > timeout:
                    return None

                sleep(max(0, current_delay - elapsed))
                if iteration % step == 0:
                    current_delay *= multiplier
                iteration += 1

        return wrapper

    if func is not None:  # No args
        return decorator(func)
    return decorator


def deprecated(
        func=None, *,
        reason: Optional[str] = None,
        replacement: Optional[Union[str, Callable]] = None
):
    additional_info = ''
    if replacement:
        if callable(replacement):
            replacement = replacement.__qualname__
        additional_info = f'\nUse {replacement} instead.'
    elif reason:
        additional_info = '\n' + reason

    def decorator(func):

        @wraps(func)
        def new_func(*args, **kwargs):
            with warnings.catch_warnings():
                # Temporarily turn off the filter
                warnings.simplefilter('always', DeprecationWarning)
                warnings.warn(f'`{func.__qualname__}` is deprecated.{additional_info}',
                              category=DeprecationWarning,
                              stacklevel=2)
            return func(*args, **kwargs)

        return new_func

    if func is not None:
        return decorator(func)
    return decorator<|MERGE_RESOLUTION|>--- conflicted
+++ resolved
@@ -4,11 +4,8 @@
 from functools import wraps
 from pathlib import Path
 from time import time, sleep
-<<<<<<< HEAD
 from os import environ
-=======
 from typing import Callable, Optional, Union
->>>>>>> b51d685c
 
 import click
 
